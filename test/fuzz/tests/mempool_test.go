//go:build gofuzz || go1.19

package tests

import (
	"testing"

	abciclient "github.com/cometbft/cometbft/abci/client"
	"github.com/cometbft/cometbft/abci/example/kvstore"
	"github.com/cometbft/cometbft/config"
	cmtsync "github.com/cometbft/cometbft/libs/sync"
	mempool "github.com/cometbft/cometbft/mempool"
)

func FuzzMempool(f *testing.F) {
<<<<<<< HEAD
	app := kvstore.NewInMemoryApplication()
	logger := log.NewNopLogger()
	mtx := new(tmsync.Mutex)
=======
	app := kvstore.NewApplication()
	mtx := new(cmtsync.Mutex)
>>>>>>> c67d2f78
	conn := abciclient.NewLocalClient(mtx, app)
	err := conn.Start()
	if err != nil {
		panic(err)
	}

	cfg := config.DefaultMempoolConfig()
	cfg.Broadcast = false

	mp := mempool.NewCListMempool(cfg, conn, 0)

	f.Fuzz(func(t *testing.T, data []byte) {
		_ = mp.CheckTx(data, nil, mempool.TxInfo{})
	})
}<|MERGE_RESOLUTION|>--- conflicted
+++ resolved
@@ -13,14 +13,8 @@
 )
 
 func FuzzMempool(f *testing.F) {
-<<<<<<< HEAD
 	app := kvstore.NewInMemoryApplication()
-	logger := log.NewNopLogger()
-	mtx := new(tmsync.Mutex)
-=======
-	app := kvstore.NewApplication()
 	mtx := new(cmtsync.Mutex)
->>>>>>> c67d2f78
 	conn := abciclient.NewLocalClient(mtx, app)
 	err := conn.Start()
 	if err != nil {
