# This file is autogenerated, do not edit; changes may be undone by the next 'dep ensure'.


[[projects]]
  branch = "master"
  name = "github.com/brejski/hid"
  packages = ["."]
  revision = "06112dcfcc50a7e0e4fd06e17f9791e788fdaafc"

[[projects]]
  branch = "master"
  name = "github.com/btcsuite/btcd"
  packages = ["btcec"]
  revision = "86fed781132ac890ee03e906e4ecd5d6fa180c64"

[[projects]]
  branch = "master"
  name = "github.com/btcsuite/btcutil"
  packages = ["base58"]
  revision = "d4cc87b860166d00d6b5b9e0d3b3d71d6088d4d4"

[[projects]]
  name = "github.com/davecgh/go-spew"
  packages = ["spew"]
  revision = "346938d642f2ec3594ed81d874461961cd0faa76"
  version = "v1.1.0"

[[projects]]
  name = "github.com/go-kit/kit"
  packages = [
    "log",
    "log/level",
    "log/term"
  ]
  revision = "4dc7be5d2d12881735283bcab7352178e190fc71"
  version = "v0.6.0"

[[projects]]
  name = "github.com/go-logfmt/logfmt"
  packages = ["."]
  revision = "390ab7935ee28ec6b286364bba9b4dd6410cb3d5"
  version = "v0.3.0"

[[projects]]
  name = "github.com/go-stack/stack"
  packages = ["."]
  revision = "259ab82a6cad3992b4e21ff5cac294ccb06474bc"
  version = "v1.7.0"

[[projects]]
  name = "github.com/gogo/protobuf"
  packages = [
    "gogoproto",
    "proto",
    "protoc-gen-gogo/descriptor"
  ]
  revision = "1adfc126b41513cc696b209667c8656ea7aac67c"
  version = "v1.0.0"

[[projects]]
  branch = "master"
  name = "github.com/golang/snappy"
  packages = ["."]
  revision = "2e65f85255dbc3072edf28d6b5b8efc472979f5a"

[[projects]]
  branch = "master"
  name = "github.com/howeyc/crc16"
  packages = ["."]
  revision = "2b2a61e366a66d3efb279e46176e7291001e0354"

[[projects]]
  branch = "master"
  name = "github.com/jmhodges/levigo"
  packages = ["."]
  revision = "c42d9e0ca023e2198120196f842701bb4c55d7b9"

[[projects]]
  branch = "master"
  name = "github.com/kr/logfmt"
  packages = ["."]
  revision = "b84e30acd515aadc4b783ad4ff83aff3299bdfe0"

[[projects]]
  name = "github.com/pkg/errors"
  packages = ["."]
  revision = "645ef00459ed84a119197bfb8d8205042c6df63d"
  version = "v0.8.0"

[[projects]]
  name = "github.com/pmezard/go-difflib"
  packages = ["difflib"]
  revision = "792786c7400a136282c1664665ae0a8db921c6c2"
  version = "v1.0.0"

[[projects]]
  name = "github.com/stretchr/testify"
  packages = [
    "assert",
    "require"
  ]
  revision = "12b6f73e6084dad08a7c6e575284b177ecafbc71"
  version = "v1.2.1"

[[projects]]
  branch = "master"
  name = "github.com/syndtr/goleveldb"
  packages = [
    "leveldb",
    "leveldb/cache",
    "leveldb/comparer",
    "leveldb/errors",
    "leveldb/filter",
    "leveldb/iterator",
    "leveldb/journal",
    "leveldb/memdb",
    "leveldb/opt",
    "leveldb/storage",
    "leveldb/table",
    "leveldb/util"
  ]
  revision = "e2150783cd35f5b607daca48afd8c57ec54cc995"

[[projects]]
  branch = "master"
  name = "github.com/tendermint/ed25519"
  packages = [
    ".",
    "edwards25519",
    "extra25519"
  ]
  revision = "d8387025d2b9d158cf4efb07e7ebf814bcce2057"

[[projects]]
  name = "github.com/tendermint/go-amino"
  packages = ["."]
<<<<<<< HEAD
  revision = "1715b7b78c65d6adcc5937315be4710234cefe09"
  version = "0.10.0-rc2"
=======
  revision = "3c22a7a539411f89a96738fcfa14c1027e24e5ec"
  version = "0.9.10"
>>>>>>> e694c309

[[projects]]
  name = "github.com/tendermint/tmlibs"
  packages = [
    "common",
    "db",
    "log",
    "test"
  ]
  revision = "692f1d86a6e2c0efa698fd1e4541b68c74ffaf38"
  version = "v0.8.4"

[[projects]]
  branch = "master"
  name = "github.com/tyler-smith/go-bip39"
  packages = ["."]
  revision = "8e7a99b3e716f36d3b080a9a70f9eb45abe4edcc"

[[projects]]
  name = "github.com/zondax/ledger-goclient"
  packages = ["."]
  revision = "065cbf938a16f20335c40cfe180f9cd4955c6a5a"

[[projects]]
  branch = "master"
  name = "golang.org/x/crypto"
  packages = [
    "bcrypt",
    "blowfish",
    "chacha20poly1305",
    "internal/chacha20",
    "nacl/secretbox",
    "openpgp/armor",
    "openpgp/errors",
    "pbkdf2",
    "poly1305",
    "ripemd160",
    "salsa20/salsa"
  ]
  revision = "8ac0e0d97ce45cd83d1d7243c060cb8461dda5e9"

[[projects]]
  branch = "master"
  name = "golang.org/x/sys"
  packages = ["cpu"]
  revision = "9527bec2660bd847c050fda93a0f0c6dee0800bb"

[solve-meta]
  analyzer-name = "dep"
  analyzer-version = 1
<<<<<<< HEAD
  inputs-digest = "b34cf043cab77178eebff1b7cfce8b31b6c2b6b3318c6d01add271b68f550345"
=======
  inputs-digest = "f20e34cd998442d4ffe2f9aa45ab87a55ba6e4cd19f29009adaadac3b5dccf26"
>>>>>>> e694c309
  solver-name = "gps-cdcl"
  solver-version = 1<|MERGE_RESOLUTION|>--- conflicted
+++ resolved
@@ -134,13 +134,8 @@
 [[projects]]
   name = "github.com/tendermint/go-amino"
   packages = ["."]
-<<<<<<< HEAD
   revision = "1715b7b78c65d6adcc5937315be4710234cefe09"
   version = "0.10.0-rc2"
-=======
-  revision = "3c22a7a539411f89a96738fcfa14c1027e24e5ec"
-  version = "0.9.10"
->>>>>>> e694c309
 
 [[projects]]
   name = "github.com/tendermint/tmlibs"
@@ -191,10 +186,6 @@
 [solve-meta]
   analyzer-name = "dep"
   analyzer-version = 1
-<<<<<<< HEAD
-  inputs-digest = "b34cf043cab77178eebff1b7cfce8b31b6c2b6b3318c6d01add271b68f550345"
-=======
   inputs-digest = "f20e34cd998442d4ffe2f9aa45ab87a55ba6e4cd19f29009adaadac3b5dccf26"
->>>>>>> e694c309
   solver-name = "gps-cdcl"
   solver-version = 1